'use client'

import React, { createContext, useContext, useEffect, useState } from 'react'
import { createClient } from '@/lib/supabase/client'
import type { Session } from '@supabase/supabase-js'
<<<<<<< HEAD

interface UserProfile {
  id: string
  email: string
  role: string
  status?: string
  created_at?: string
}

interface AuthContextType {
  user: Session['user'] | null
  session: Session | null
=======
import type { UserProfile } from '@/types/custom'

interface AuthContextType {
  session: Session | null
  user: Session['user'] | null
>>>>>>> 22412227
  profile: UserProfile | null
  roles: string[]
  loading: boolean
  mounted: boolean
  profileNotFound: boolean
<<<<<<< HEAD
  signIn: (email: string, password: string) => Promise<{ success: boolean; error?: string }>
  signUp: (email: string, password: string) => Promise<{ success: boolean; error?: string }>
  signOut: () => Promise<{ success: boolean; error?: string }>
  signInWithProvider: (provider: 'github' | 'google' | 'twitter') => Promise<{ success: boolean; error?: string }>
  resetPassword: (email: string) => Promise<{ success: boolean; error?: string }>
  updatePassword: (password: string) => Promise<{ success: boolean; error?: string }>
  updateProfile: (updates: any) => Promise<{ success: boolean; error?: string }>
=======
  signIn: (email: string, password: string) => Promise<{ error?: string }>
  signInWithProvider: (provider: 'github' | 'google' | 'twitter') => Promise<{ error?: string }>
  signUp: (email: string, password: string, profile?: any) => Promise<{ error?: string }>
  signOut: () => Promise<void>
  resetPassword: (email: string) => Promise<{ error?: string }>
  updatePassword: (password: string) => Promise<{ error?: string }>
  updateProfile: (updates: any) => Promise<{ error?: string }>
>>>>>>> 22412227
  refreshSession: () => Promise<void>
  hasRole: (role: string) => boolean
  hasPermission: (permission: string) => boolean
  forceRefreshRole: () => Promise<void>
}

const AuthContext = createContext<AuthContextType>({
  session: null,
  user: null,
  profile: null,
  roles: [],
  loading: true,
  mounted: false,
  profileNotFound: false,
  signIn: async () => ({ error: 'Not implemented' }),
  signInWithProvider: async () => ({ error: 'Not implemented' }),
  signUp: async () => ({ error: 'Not implemented' }),
  signOut: async () => {},
  resetPassword: async () => ({ error: 'Not implemented' }),
  updatePassword: async () => ({ error: 'Not implemented' }),
  updateProfile: async () => ({ error: 'Not implemented' }),
  refreshSession: async () => {},
  hasRole: () => false,
  hasPermission: () => false,
  forceRefreshRole: async () => {},
})

export function AuthProvider({ children }: { children: React.ReactNode }) {
  const [session, setSession] = useState<Session | null>(null)
  const [user, setUser] = useState<Session['user'] | null>(null)
  const [profile, setProfile] = useState<UserProfile | null>(null)
  const [roles, setRoles] = useState<string[]>([])
  const [loading, setLoading] = useState(true)
  const [mounted, setMounted] = useState(false)
  const [profileNotFound, setProfileNotFound] = useState(false)

  // Create Supabase client safely for SSR
  const getSupabase = () => {
    try {
      return createClient()
    } catch (error) {
      // Return null during SSR if environment variables are missing
      if (typeof window === 'undefined') {
        return null
      }
      throw error
    }
  }

  const supabase = getSupabase()

  // Load user profile from database
  const loadUserProfile = async (userId: string): Promise<UserProfile | null> => {
    console.log('👤 Loading user profile for:', userId)
    if (!supabase) {
      console.error('❌ No supabase client for profile loading')
      return null
    }
    
    try {
      console.log('👤 Querying users table...')
      // Try to load from users table first
      const { data: userData, error: userError } = await supabase
        .from('users')
        .select('id, email, role, status, created_at')
        .eq('id', userId)
        .single()

      if (userData && !userError) {
        console.log('Profile loaded from users table:', userData)
        return userData as UserProfile
      }

      // Fallback to profiles table
      const { data: profileData, error: profileError } = await supabase
        .from('profiles')
        .select('id, email, role, created_at')
        .eq('id', userId)
        .single()

      if (profileData && !profileError) {
        console.log('Profile loaded from profiles table:', profileData)
        return profileData as UserProfile
      }

      console.warn('No profile found for user:', userId)
      return null
    } catch (error) {
      console.error('Error loading user profile:', error)
      return null
    }
  }

  // Load user roles and permissions
  const loadUserRoles = async (userId: string): Promise<string[]> => {
    if (!supabase) return []
    
    try {
      const { data: userData } = await supabase
        .from('users')
        .select('role')
        .eq('id', userId)
        .single()

      if (userData?.role) {
        return [userData.role]
      }

      return []
    } catch (error) {
      console.error('Error loading user roles:', error)
      return []
    }
  }

  // Initialize authentication state - FIXED VERSION WITH SESSION REFRESH
  const initializeAuth = async () => {
    console.log('🔧 AuthProvider: Initializing auth...')
    
    if (!supabase) {
      console.log('❌ No supabase client, setting loading to false')
      setLoading(false)
      return
    }

    try {
      console.log('🔧 AuthProvider: Getting session...')
      
      // First, try to get the current session
      const { data: { session: currentSession }, error: sessionError } = await supabase.auth.getSession()
      
      if (sessionError) {
        console.error('🔧 AuthProvider: Session error:', sessionError)
        setSession(null)
        setUser(null)
        setProfile(null)
        setRoles([])
        setLoading(false)
        return
      }
      
      console.log('🔧 AuthProvider: Session result:', currentSession ? 'found' : 'not found')
      
      if (currentSession?.user) {
        console.log('🔧 AuthProvider: User found:', currentSession.user.email)
        setSession(currentSession)
        setUser(currentSession.user)
        
        // Load profile data immediately for better UX
        try {
          const userProfile = await loadUserProfile(currentSession.user.id)
          const userRoles = await loadUserRoles(currentSession.user.id)
          
          setProfile(userProfile)
          setRoles(userRoles)
          
          if (!userProfile) {
            setProfileNotFound(true)
          }
          
          console.log('🔧 AuthProvider: Profile data loaded:', { profile: !!userProfile, roles: userRoles })
        } catch (error) {
          console.warn('🔧 AuthProvider: Profile loading failed, continuing with basic auth:', error)
          setProfile(null)
          setRoles([])
        }
      } else {
        console.log('🔧 AuthProvider: No session found, attempting server-side refresh...')
        
        // Try to refresh session from server
        try {
          const response = await fetch('/api/auth/refresh-session', {
            method: 'POST',
            headers: {
              'Content-Type': 'application/json',
            },
          })
          
          const refreshData = await response.json()
          console.log('🔧 AuthProvider: Server refresh result:', refreshData)
          
          if (refreshData.success && refreshData.hasSession) {
            console.log('🔧 AuthProvider: Session refreshed from server')
            
            // Get the refreshed session from client
            const { data: { session: refreshedSession } } = await supabase.auth.getSession()
            
            if (refreshedSession?.user) {
              setSession(refreshedSession)
              setUser(refreshedSession.user)
              
              // Load profile data
              try {
                const userProfile = await loadUserProfile(refreshedSession.user.id)
                const userRoles = await loadUserRoles(refreshedSession.user.id)
                
                setProfile(userProfile)
                setRoles(userRoles)
                
                if (!userProfile) {
                  setProfileNotFound(true)
                }
                
                console.log('🔧 AuthProvider: Profile data loaded after refresh:', { profile: !!userProfile, roles: userRoles })
              } catch (error) {
                console.warn('🔧 AuthProvider: Profile loading failed after refresh:', error)
                setProfile(null)
                setRoles([])
              }
            }
          } else {
            console.log('🔧 AuthProvider: No session available after refresh attempt')
            setSession(null)
            setUser(null)
            setProfile(null)
            setRoles([])
          }
        } catch (refreshError) {
          console.warn('🔧 AuthProvider: Server refresh failed:', refreshError)
          setSession(null)
          setUser(null)
          setProfile(null)
          setRoles([])
        }
      }
      
      // CRITICAL: Set loading to false immediately
      console.log('🔧 AuthProvider: Setting loading to false')
      setLoading(false)
      
    } catch (error) {
      console.error('🔧 AuthProvider: Auth initialization error:', error)
      setSession(null)
      setUser(null)
      setProfile(null)
      setRoles([])
      setLoading(false)
    }
  }

  // Handle auth state changes - FIXED VERSION
  const handleAuthStateChange = async (event: string, newSession: Session | null) => {
    console.log('🔄 AuthProvider: Auth state changed:', event, newSession?.user?.id)
    
    setSession(newSession)
    setUser(newSession?.user ?? null)
    setProfileNotFound(false)
    
    if (newSession?.user) {
      console.log('🔄 AuthProvider: User session established:', newSession.user.email)
      
      // Load profile and roles immediately
      try {
        const userProfile = await loadUserProfile(newSession.user.id)
        const userRoles = await loadUserRoles(newSession.user.id)
        
        setProfile(userProfile)
        setRoles(userRoles)
        
        if (!userProfile) {
          setProfileNotFound(true)
        }
        
        console.log('🔄 AuthProvider: Profile data updated:', { profile: !!userProfile, roles: userRoles })
      } catch (error) {
        console.warn('🔄 AuthProvider: Profile loading failed in auth state change:', error)
        setProfile(null)
        setRoles([])
      }
    } else {
      console.log('🔄 AuthProvider: Session cleared')
      setProfile(null)
      setRoles([])
    }
    
    setLoading(false) // Always set loading to false
  }

  useEffect(() => {
    console.log('🔧 AuthProvider useEffect started')
    setMounted(true)
    
    if (!supabase) {
<<<<<<< HEAD
      console.log('❌ No supabase client available')
      setLoading(false)
      setMounted(true)
      return
    }

    // Set mounted to true immediately
    setMounted(true)

    // Initialize auth
    initializeAuth()

    // Subscribe to auth state changes
    const { data: { subscription } } = supabase.auth.onAuthStateChange(handleAuthStateChange)
=======
      console.log('❌ No supabase client in useEffect')
      setLoading(false)
      return
    }

    // Initialize auth state
    console.log('🔧 Calling initializeAuth...')
    initializeAuth()

    // Set up auth state change listener
    const { data: { subscription } } = supabase.auth.onAuthStateChange(handleAuthStateChange)

    // CRITICAL: Force loading to false after 3 seconds maximum (increased to allow for redirects)
    const safetyTimeout = setTimeout(() => {
      console.log('⚠️ Safety timeout triggered - forcing loading to false')
      setLoading(false)
    }, 3000)
>>>>>>> 22412227

    // Cleanup function
    return () => {
<<<<<<< HEAD
      subscription.unsubscribe()
    }
  }, [])

  // Expose auth state for debugging
  useEffect(() => {
    if (typeof window !== 'undefined') {
      (window as any).__AUTH_STATE__ = {
        user,
        session,
        profile,
        roles,
        loading,
        mounted,
        profileNotFound
      }
    }
  }, [user, session, profile, roles, loading, mounted, profileNotFound])

  // Auth methods (simplified for now)
  const signIn = async (email: string, password: string) => {
    try {
      const { error } = await supabase?.auth.signInWithPassword({ email, password }) || {}
      return { success: !error, error: error?.message }
    } catch (error) {
      return { success: false, error: 'Sign in failed' }
    }
  }

  const signUp = async (email: string, password: string) => {
    try {
      const { error } = await supabase?.auth.signUp({ email, password }) || {}
      return { success: !error, error: error?.message }
    } catch (error) {
      return { success: false, error: 'Sign up failed' }
=======
      console.log('🔧 AuthProvider cleanup')
      subscription.unsubscribe()
      clearTimeout(safetyTimeout)
    }
  }, [])

  // Authentication methods
  const signIn = async (email: string, password: string) => {
    console.log('🔐 SignIn called with email:', email)
    if (!supabase) {
      console.error('❌ No supabase client available')
      return { error: 'Authentication service not available' }
    }
    try {
      console.log('🔐 Attempting sign in with Supabase...')
      
      // Add timeout to prevent hanging
      const signInPromise = supabase.auth.signInWithPassword({ email, password })
      const timeoutPromise = new Promise<never>((_, reject) => 
        setTimeout(() => reject(new Error('Sign in timeout')), 10000)
      )
      
      const { data, error } = await Promise.race([signInPromise, timeoutPromise])
      console.log('🔐 Sign in result:', { success: !error, user: data?.user?.id })
      
      if (error) {
        console.error('Sign in error:', error)
        return { error: error.message }
      }

      // Check if user is pending approval (with timeout protection)
      if (data.user) {
        try {
          const userProfile = await Promise.race([
            loadUserProfile(data.user.id),
            new Promise<never>((_, reject) => 
              setTimeout(() => reject(new Error('Profile check timeout')), 3000)
            )
          ])
          
          if (userProfile?.status === 'pending') {
            await supabase.auth.signOut()
            return { error: 'Your account is pending approval. Please wait for an administrator to approve your account.' }
          }
          
          if (userProfile?.status === 'inactive') {
            await supabase.auth.signOut()
            return { error: 'Your account has been deactivated. Please contact an administrator.' }
          }
        } catch (profileError) {
          console.warn('Profile check failed during sign in, continuing:', profileError)
          // Continue with sign in even if profile check fails
        }
      }

      return {}
    } catch (error) {
      console.error('Sign in error:', error)
      return { error: 'An unexpected error occurred' }
    }
  }

  const signInWithProvider = async (provider: 'github' | 'google' | 'twitter') => {
    if (!supabase) {
      return { error: 'Authentication service not available' }
    }
    try {
      const { error } = await supabase.auth.signInWithOAuth({
        provider,
        options: {
          redirectTo: `${window.location.origin}/en/auth/callback`
        }
      })
      
      if (error) {
        return { error: error.message }
      }
      
      return {}
    } catch (error) {
      console.error('OAuth sign in error:', error)
      return { error: 'An unexpected error occurred' }
    }
  }

  const signUp = async (email: string, password: string, profile?: any) => {
    if (!supabase) {
      return { error: 'Authentication service not available' }
    }
    try {
      console.log('📝 SignUp called with email:', email, 'profile:', profile)
      
      // First, create the user in Supabase Auth
      const { data, error } = await supabase.auth.signUp({
        email,
        password,
        options: {
          data: profile
        }
      })
      
      if (error) {
        console.error('Sign up error:', error)
        return { error: error.message }
      }
      
      if (data.user) {
        console.log('✅ Auth user created:', data.user.id)
        
        // Create user profile in the users table
        const { error: profileError } = await supabase
          .from('users')
          .insert({
            id: data.user.id,
            email: email,
            full_name: profile?.full_name || '',
            role: profile?.role || 'user',
            status: profile?.status || 'pending',
            email_verified: false
          })
        
        if (profileError) {
          console.error('❌ Profile creation error:', profileError)
          // Don't fail the signup if profile creation fails, but log it
          // The user can still be created manually by admin
        } else {
          console.log('✅ User profile created in database')
        }
      }
      
      return {}
    } catch (error) {
      console.error('Sign up error:', error)
      return { error: 'An unexpected error occurred' }
>>>>>>> 22412227
    }
  }

  const signOut = async () => {
<<<<<<< HEAD
    try {
      const { error } = await supabase?.auth.signOut() || {}
      return { success: !error, error: error?.message }
    } catch (error) {
      return { success: false, error: 'Sign out failed' }
    }
  }

  const signInWithProvider = async (provider: 'github' | 'google' | 'twitter') => {
    try {
      const { error } = await supabase?.auth.signInWithOAuth({ provider }) || {}
      return { success: !error, error: error?.message }
    } catch (error) {
      return { success: false, error: 'Provider sign in failed' }
    }
  }

  const resetPassword = async (email: string) => {
    try {
      const { error } = await supabase?.auth.resetPasswordForEmail(email) || {}
      return { success: !error, error: error?.message }
    } catch (error) {
      return { success: false, error: 'Password reset failed' }
    }
  }

  const updatePassword = async (password: string) => {
    try {
      const { error } = await supabase?.auth.updateUser({ password }) || {}
      return { success: !error, error: error?.message }
    } catch (error) {
      return { success: false, error: 'Password update failed' }
    }
  }

  const updateProfile = async (updates: any) => {
    try {
      const { error } = await supabase?.auth.updateUser(updates) || {}
      return { success: !error, error: error?.message }
    } catch (error) {
      return { success: false, error: 'Profile update failed' }
    }
  }

  const refreshSession = async () => {
    try {
      await supabase?.auth.refreshSession()
    } catch (error) {
      console.error('Session refresh failed:', error)
    }
  }

  const forceRefreshRole = async () => {
    if (user) {
      const userRoles = await loadUserRoles(user.id)
      setRoles(userRoles)
    }
  }

  const hasRole = (role: string) => roles.includes(role)
  const hasAnyRole = (rolesToCheck: string[]) => rolesToCheck.some(role => roles.includes(role))
  const hasPermission = (permission: string) => {
    // Implement permission checking logic here
    return roles.some(role => role === 'admin' || role === 'super_admin')
  }

  const contextValue: AuthContextType = {
    user,
    session,
=======
    if (!supabase) {
      return
    }
    try {
      await supabase.auth.signOut()
    } catch (error) {
      console.error('Sign out error:', error)
    }
  }

  const resetPassword = async (email: string) => {
    if (!supabase) {
      return { error: 'Authentication service not available' }
    }
    try {
      const { error } = await supabase.auth.resetPasswordForEmail(email, {
        redirectTo: `${window.location.origin}/en/auth/reset-password`
      })
      
      if (error) {
        return { error: error.message }
      }
      
      return {}
    } catch (error) {
      console.error('Reset password error:', error)
      return { error: 'An unexpected error occurred' }
    }
  }

  const updatePassword = async (password: string) => {
    if (!supabase) {
      return { error: 'Authentication service not available' }
    }
    try {
      const { error } = await supabase.auth.updateUser({ password })
      
      if (error) {
        return { error: error.message }
      }
      
      return {}
    } catch (error) {
      console.error('Update password error:', error)
      return { error: 'An unexpected error occurred' }
    }
  }

  const updateProfile = async (updates: any) => {
    if (!supabase) {
      return { error: 'Authentication service not available' }
    }
    try {
      const { error } = await supabase.auth.updateUser(updates)
      
      if (error) {
        return { error: error.message }
      }
      
      return {}
    } catch (error) {
      console.error('Update profile error:', error)
      return { error: 'An unexpected error occurred' }
    }
  }

  const refreshSession = async () => {
    if (!supabase) {
      return
    }
    try {
      const { data: { session: newSession }, error } = await supabase.auth.refreshSession()
      if (error) {
        console.error('Refresh session error:', error)
        return
      }
      
      setSession(newSession)
      setUser(newSession?.user ?? null)
      
      if (newSession?.user) {
        const userProfile = await loadUserProfile(newSession.user.id)
        const userRoles = await loadUserRoles(newSession.user.id)
        
        setProfile(userProfile)
        setRoles(userRoles)
      }
    } catch (error) {
      console.error('Refresh session error:', error)
    }
  }

  const hasRole = (role: string): boolean => {
    return roles.includes(role)
  }

  const hasPermission = (permission: string): boolean => {
    if (!profile?.permissions) return false
    return profile.permissions.includes(permission)
  }

  const forceRefreshRole = async () => {
    if (!supabase || !user) {
      return
    }
    try {
      const userProfile = await loadUserProfile(user.id)
      const userRoles = await loadUserRoles(user.id)
      
      setProfile(userProfile)
      setRoles(userRoles)
    } catch (error) {
      console.error('Force refresh role error:', error)
    }
  }

  const value: AuthContextType = {
    session,
    user,
>>>>>>> 22412227
    profile,
    roles,
    loading,
    mounted,
    profileNotFound,
    signIn,
<<<<<<< HEAD
    signUp,
    signOut,
    signInWithProvider,
=======
    signInWithProvider,
    signUp,
    signOut,
>>>>>>> 22412227
    resetPassword,
    updatePassword,
    updateProfile,
    refreshSession,
<<<<<<< HEAD
    forceRefreshRole,
    hasRole,
    hasAnyRole,
    hasPermission
=======
    hasRole,
    hasPermission,
    forceRefreshRole
  }

  if (profileNotFound && !loading && user) {
    return (
      <div className="min-h-screen flex items-center justify-center bg-gray-50">
        <div className="max-w-md w-full space-y-8 p-8 bg-white rounded shadow">
          <h2 className="text-2xl font-bold text-center text-red-600 mb-4">Account Not Provisioned</h2>
          <p className="text-gray-700 text-center mb-4">
            Your account exists in authentication but is missing in the user database.<br />
            Please contact support or an administrator to resolve this issue.
          </p>
          <pre className="bg-gray-100 p-2 rounded text-xs text-gray-500 overflow-x-auto">
            User ID: {user.id}
          </pre>
        </div>
      </div>
    )
>>>>>>> 22412227
  }

  return (
    <AuthContext.Provider value={value}>
      {children}
    </AuthContext.Provider>
  )
}

export function useAuth() {
  const context = useContext(AuthContext)
  if (context === undefined) {
    throw new Error('useAuth must be used within an AuthProvider')
  }
  return context
}<|MERGE_RESOLUTION|>--- conflicted
+++ resolved
@@ -3,74 +3,31 @@
 import React, { createContext, useContext, useEffect, useState } from 'react'
 import { createClient } from '@/lib/supabase/client'
 import type { Session } from '@supabase/supabase-js'
-<<<<<<< HEAD
-
-interface UserProfile {
-  id: string
-  email: string
-  role: string
-  status?: string
-  created_at?: string
-}
-
-interface AuthContextType {
-  user: Session['user'] | null
-  session: Session | null
-=======
 import type { UserProfile } from '@/types/custom'
 
 interface AuthContextType {
   session: Session | null
   user: Session['user'] | null
->>>>>>> 22412227
   profile: UserProfile | null
   roles: string[]
   loading: boolean
   mounted: boolean
   profileNotFound: boolean
-<<<<<<< HEAD
   signIn: (email: string, password: string) => Promise<{ success: boolean; error?: string }>
-  signUp: (email: string, password: string) => Promise<{ success: boolean; error?: string }>
+  signUp: (email: string, password: string, profile?: any) => Promise<{ success: boolean; error?: string }>
   signOut: () => Promise<{ success: boolean; error?: string }>
   signInWithProvider: (provider: 'github' | 'google' | 'twitter') => Promise<{ success: boolean; error?: string }>
   resetPassword: (email: string) => Promise<{ success: boolean; error?: string }>
   updatePassword: (password: string) => Promise<{ success: boolean; error?: string }>
   updateProfile: (updates: any) => Promise<{ success: boolean; error?: string }>
-=======
-  signIn: (email: string, password: string) => Promise<{ error?: string }>
-  signInWithProvider: (provider: 'github' | 'google' | 'twitter') => Promise<{ error?: string }>
-  signUp: (email: string, password: string, profile?: any) => Promise<{ error?: string }>
-  signOut: () => Promise<void>
-  resetPassword: (email: string) => Promise<{ error?: string }>
-  updatePassword: (password: string) => Promise<{ error?: string }>
-  updateProfile: (updates: any) => Promise<{ error?: string }>
->>>>>>> 22412227
   refreshSession: () => Promise<void>
   hasRole: (role: string) => boolean
+  hasAnyRole: (roles: string[]) => boolean
   hasPermission: (permission: string) => boolean
   forceRefreshRole: () => Promise<void>
 }
 
-const AuthContext = createContext<AuthContextType>({
-  session: null,
-  user: null,
-  profile: null,
-  roles: [],
-  loading: true,
-  mounted: false,
-  profileNotFound: false,
-  signIn: async () => ({ error: 'Not implemented' }),
-  signInWithProvider: async () => ({ error: 'Not implemented' }),
-  signUp: async () => ({ error: 'Not implemented' }),
-  signOut: async () => {},
-  resetPassword: async () => ({ error: 'Not implemented' }),
-  updatePassword: async () => ({ error: 'Not implemented' }),
-  updateProfile: async () => ({ error: 'Not implemented' }),
-  refreshSession: async () => {},
-  hasRole: () => false,
-  hasPermission: () => false,
-  forceRefreshRole: async () => {},
-})
+const AuthContext = createContext<AuthContextType | undefined>(undefined)
 
 export function AuthProvider({ children }: { children: React.ReactNode }) {
   const [session, setSession] = useState<Session | null>(null)
@@ -160,7 +117,7 @@
     }
   }
 
-  // Initialize authentication state - FIXED VERSION WITH SESSION REFRESH
+  // Initialize authentication state
   const initializeAuth = async () => {
     console.log('🔧 AuthProvider: Initializing auth...')
     
@@ -212,63 +169,11 @@
           setRoles([])
         }
       } else {
-        console.log('🔧 AuthProvider: No session found, attempting server-side refresh...')
-        
-        // Try to refresh session from server
-        try {
-          const response = await fetch('/api/auth/refresh-session', {
-            method: 'POST',
-            headers: {
-              'Content-Type': 'application/json',
-            },
-          })
-          
-          const refreshData = await response.json()
-          console.log('🔧 AuthProvider: Server refresh result:', refreshData)
-          
-          if (refreshData.success && refreshData.hasSession) {
-            console.log('🔧 AuthProvider: Session refreshed from server')
-            
-            // Get the refreshed session from client
-            const { data: { session: refreshedSession } } = await supabase.auth.getSession()
-            
-            if (refreshedSession?.user) {
-              setSession(refreshedSession)
-              setUser(refreshedSession.user)
-              
-              // Load profile data
-              try {
-                const userProfile = await loadUserProfile(refreshedSession.user.id)
-                const userRoles = await loadUserRoles(refreshedSession.user.id)
-                
-                setProfile(userProfile)
-                setRoles(userRoles)
-                
-                if (!userProfile) {
-                  setProfileNotFound(true)
-                }
-                
-                console.log('🔧 AuthProvider: Profile data loaded after refresh:', { profile: !!userProfile, roles: userRoles })
-              } catch (error) {
-                console.warn('🔧 AuthProvider: Profile loading failed after refresh:', error)
-                setProfile(null)
-                setRoles([])
-              }
-            }
-          } else {
-            console.log('🔧 AuthProvider: No session available after refresh attempt')
-            setSession(null)
-            setUser(null)
-            setProfile(null)
-            setRoles([])
-          }
-        } catch (refreshError) {
-          console.warn('🔧 AuthProvider: Server refresh failed:', refreshError)
-          setSession(null)
-          setUser(null)
-          setProfile(null)
-          setRoles([])
-        }
+        console.log('🔧 AuthProvider: No session found, clearing state')
+        setSession(null)
+        setUser(null)
+        setProfile(null)
+        setRoles([])
       }
       
       // CRITICAL: Set loading to false immediately
@@ -285,7 +190,7 @@
     }
   }
 
-  // Handle auth state changes - FIXED VERSION
+  // Handle auth state changes
   const handleAuthStateChange = async (event: string, newSession: Session | null) => {
     console.log('🔄 AuthProvider: Auth state changed:', event, newSession?.user?.id)
     
@@ -325,10 +230,8 @@
 
   useEffect(() => {
     console.log('🔧 AuthProvider useEffect started')
-    setMounted(true)
     
     if (!supabase) {
-<<<<<<< HEAD
       console.log('❌ No supabase client available')
       setLoading(false)
       setMounted(true)
@@ -343,29 +246,9 @@
 
     // Subscribe to auth state changes
     const { data: { subscription } } = supabase.auth.onAuthStateChange(handleAuthStateChange)
-=======
-      console.log('❌ No supabase client in useEffect')
-      setLoading(false)
-      return
-    }
-
-    // Initialize auth state
-    console.log('🔧 Calling initializeAuth...')
-    initializeAuth()
-
-    // Set up auth state change listener
-    const { data: { subscription } } = supabase.auth.onAuthStateChange(handleAuthStateChange)
-
-    // CRITICAL: Force loading to false after 3 seconds maximum (increased to allow for redirects)
-    const safetyTimeout = setTimeout(() => {
-      console.log('⚠️ Safety timeout triggered - forcing loading to false')
-      setLoading(false)
-    }, 3000)
->>>>>>> 22412227
-
-    // Cleanup function
+
+    // Cleanup subscription on unmount
     return () => {
-<<<<<<< HEAD
       subscription.unsubscribe()
     }
   }, [])
@@ -385,7 +268,7 @@
     }
   }, [user, session, profile, roles, loading, mounted, profileNotFound])
 
-  // Auth methods (simplified for now)
+  // Auth methods
   const signIn = async (email: string, password: string) => {
     try {
       const { error } = await supabase?.auth.signInWithPassword({ email, password }) || {}
@@ -395,153 +278,16 @@
     }
   }
 
-  const signUp = async (email: string, password: string) => {
+  const signUp = async (email: string, password: string, profile?: any) => {
     try {
       const { error } = await supabase?.auth.signUp({ email, password }) || {}
       return { success: !error, error: error?.message }
     } catch (error) {
       return { success: false, error: 'Sign up failed' }
-=======
-      console.log('🔧 AuthProvider cleanup')
-      subscription.unsubscribe()
-      clearTimeout(safetyTimeout)
-    }
-  }, [])
-
-  // Authentication methods
-  const signIn = async (email: string, password: string) => {
-    console.log('🔐 SignIn called with email:', email)
-    if (!supabase) {
-      console.error('❌ No supabase client available')
-      return { error: 'Authentication service not available' }
-    }
-    try {
-      console.log('🔐 Attempting sign in with Supabase...')
-      
-      // Add timeout to prevent hanging
-      const signInPromise = supabase.auth.signInWithPassword({ email, password })
-      const timeoutPromise = new Promise<never>((_, reject) => 
-        setTimeout(() => reject(new Error('Sign in timeout')), 10000)
-      )
-      
-      const { data, error } = await Promise.race([signInPromise, timeoutPromise])
-      console.log('🔐 Sign in result:', { success: !error, user: data?.user?.id })
-      
-      if (error) {
-        console.error('Sign in error:', error)
-        return { error: error.message }
-      }
-
-      // Check if user is pending approval (with timeout protection)
-      if (data.user) {
-        try {
-          const userProfile = await Promise.race([
-            loadUserProfile(data.user.id),
-            new Promise<never>((_, reject) => 
-              setTimeout(() => reject(new Error('Profile check timeout')), 3000)
-            )
-          ])
-          
-          if (userProfile?.status === 'pending') {
-            await supabase.auth.signOut()
-            return { error: 'Your account is pending approval. Please wait for an administrator to approve your account.' }
-          }
-          
-          if (userProfile?.status === 'inactive') {
-            await supabase.auth.signOut()
-            return { error: 'Your account has been deactivated. Please contact an administrator.' }
-          }
-        } catch (profileError) {
-          console.warn('Profile check failed during sign in, continuing:', profileError)
-          // Continue with sign in even if profile check fails
-        }
-      }
-
-      return {}
-    } catch (error) {
-      console.error('Sign in error:', error)
-      return { error: 'An unexpected error occurred' }
-    }
-  }
-
-  const signInWithProvider = async (provider: 'github' | 'google' | 'twitter') => {
-    if (!supabase) {
-      return { error: 'Authentication service not available' }
-    }
-    try {
-      const { error } = await supabase.auth.signInWithOAuth({
-        provider,
-        options: {
-          redirectTo: `${window.location.origin}/en/auth/callback`
-        }
-      })
-      
-      if (error) {
-        return { error: error.message }
-      }
-      
-      return {}
-    } catch (error) {
-      console.error('OAuth sign in error:', error)
-      return { error: 'An unexpected error occurred' }
-    }
-  }
-
-  const signUp = async (email: string, password: string, profile?: any) => {
-    if (!supabase) {
-      return { error: 'Authentication service not available' }
-    }
-    try {
-      console.log('📝 SignUp called with email:', email, 'profile:', profile)
-      
-      // First, create the user in Supabase Auth
-      const { data, error } = await supabase.auth.signUp({
-        email,
-        password,
-        options: {
-          data: profile
-        }
-      })
-      
-      if (error) {
-        console.error('Sign up error:', error)
-        return { error: error.message }
-      }
-      
-      if (data.user) {
-        console.log('✅ Auth user created:', data.user.id)
-        
-        // Create user profile in the users table
-        const { error: profileError } = await supabase
-          .from('users')
-          .insert({
-            id: data.user.id,
-            email: email,
-            full_name: profile?.full_name || '',
-            role: profile?.role || 'user',
-            status: profile?.status || 'pending',
-            email_verified: false
-          })
-        
-        if (profileError) {
-          console.error('❌ Profile creation error:', profileError)
-          // Don't fail the signup if profile creation fails, but log it
-          // The user can still be created manually by admin
-        } else {
-          console.log('✅ User profile created in database')
-        }
-      }
-      
-      return {}
-    } catch (error) {
-      console.error('Sign up error:', error)
-      return { error: 'An unexpected error occurred' }
->>>>>>> 22412227
     }
   }
 
   const signOut = async () => {
-<<<<<<< HEAD
     try {
       const { error } = await supabase?.auth.signOut() || {}
       return { success: !error, error: error?.message }
@@ -611,177 +357,27 @@
   const contextValue: AuthContextType = {
     user,
     session,
-=======
-    if (!supabase) {
-      return
-    }
-    try {
-      await supabase.auth.signOut()
-    } catch (error) {
-      console.error('Sign out error:', error)
-    }
-  }
-
-  const resetPassword = async (email: string) => {
-    if (!supabase) {
-      return { error: 'Authentication service not available' }
-    }
-    try {
-      const { error } = await supabase.auth.resetPasswordForEmail(email, {
-        redirectTo: `${window.location.origin}/en/auth/reset-password`
-      })
-      
-      if (error) {
-        return { error: error.message }
-      }
-      
-      return {}
-    } catch (error) {
-      console.error('Reset password error:', error)
-      return { error: 'An unexpected error occurred' }
-    }
-  }
-
-  const updatePassword = async (password: string) => {
-    if (!supabase) {
-      return { error: 'Authentication service not available' }
-    }
-    try {
-      const { error } = await supabase.auth.updateUser({ password })
-      
-      if (error) {
-        return { error: error.message }
-      }
-      
-      return {}
-    } catch (error) {
-      console.error('Update password error:', error)
-      return { error: 'An unexpected error occurred' }
-    }
-  }
-
-  const updateProfile = async (updates: any) => {
-    if (!supabase) {
-      return { error: 'Authentication service not available' }
-    }
-    try {
-      const { error } = await supabase.auth.updateUser(updates)
-      
-      if (error) {
-        return { error: error.message }
-      }
-      
-      return {}
-    } catch (error) {
-      console.error('Update profile error:', error)
-      return { error: 'An unexpected error occurred' }
-    }
-  }
-
-  const refreshSession = async () => {
-    if (!supabase) {
-      return
-    }
-    try {
-      const { data: { session: newSession }, error } = await supabase.auth.refreshSession()
-      if (error) {
-        console.error('Refresh session error:', error)
-        return
-      }
-      
-      setSession(newSession)
-      setUser(newSession?.user ?? null)
-      
-      if (newSession?.user) {
-        const userProfile = await loadUserProfile(newSession.user.id)
-        const userRoles = await loadUserRoles(newSession.user.id)
-        
-        setProfile(userProfile)
-        setRoles(userRoles)
-      }
-    } catch (error) {
-      console.error('Refresh session error:', error)
-    }
-  }
-
-  const hasRole = (role: string): boolean => {
-    return roles.includes(role)
-  }
-
-  const hasPermission = (permission: string): boolean => {
-    if (!profile?.permissions) return false
-    return profile.permissions.includes(permission)
-  }
-
-  const forceRefreshRole = async () => {
-    if (!supabase || !user) {
-      return
-    }
-    try {
-      const userProfile = await loadUserProfile(user.id)
-      const userRoles = await loadUserRoles(user.id)
-      
-      setProfile(userProfile)
-      setRoles(userRoles)
-    } catch (error) {
-      console.error('Force refresh role error:', error)
-    }
-  }
-
-  const value: AuthContextType = {
-    session,
-    user,
->>>>>>> 22412227
     profile,
     roles,
     loading,
     mounted,
     profileNotFound,
     signIn,
-<<<<<<< HEAD
     signUp,
     signOut,
     signInWithProvider,
-=======
-    signInWithProvider,
-    signUp,
-    signOut,
->>>>>>> 22412227
     resetPassword,
     updatePassword,
     updateProfile,
     refreshSession,
-<<<<<<< HEAD
     forceRefreshRole,
     hasRole,
     hasAnyRole,
     hasPermission
-=======
-    hasRole,
-    hasPermission,
-    forceRefreshRole
-  }
-
-  if (profileNotFound && !loading && user) {
-    return (
-      <div className="min-h-screen flex items-center justify-center bg-gray-50">
-        <div className="max-w-md w-full space-y-8 p-8 bg-white rounded shadow">
-          <h2 className="text-2xl font-bold text-center text-red-600 mb-4">Account Not Provisioned</h2>
-          <p className="text-gray-700 text-center mb-4">
-            Your account exists in authentication but is missing in the user database.<br />
-            Please contact support or an administrator to resolve this issue.
-          </p>
-          <pre className="bg-gray-100 p-2 rounded text-xs text-gray-500 overflow-x-auto">
-            User ID: {user.id}
-          </pre>
-        </div>
-      </div>
-    )
->>>>>>> 22412227
   }
 
   return (
-    <AuthContext.Provider value={value}>
+    <AuthContext.Provider value={contextValue}>
       {children}
     </AuthContext.Provider>
   )
