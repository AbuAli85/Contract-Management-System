import { NextRequest, NextResponse } from 'next/server';
import { createClient } from '@/lib/supabase/server';
import { createServerClient } from '@supabase/ssr';
import { cookies } from 'next/headers';
import { withRBAC, withAnyRBAC } from '@/lib/rbac/guard';
import { getContractMetrics } from '@/lib/metrics';
import { withTimeout, logApiCall } from '@/lib/performance-monitor';

// Force dynamic rendering for this API route
export const dynamic = 'force-dynamic';

// API timeout configuration
const API_TIMEOUT_MS = 8000; // 8 second timeout (before client's 10 second timeout)

// ✅ SECURITY: RBAC enabled with rate limiting
export const GET = withRBAC('contract:read:own', async (request: NextRequest) => {
  const startTime = Date.now();
  const requestId = `req-${Date.now()}-${Math.random().toString(36).substr(2, 9)}`;
  
  try {
    const { searchParams } = new URL(request.url);
    const partyId = searchParams.get('party_id');
    const status = searchParams.get('status') || 'active';
    
    console.log('🔍 Contracts API: Starting request', {
      requestId,
      status,
      partyId,
      timestamp: new Date().toISOString(),
    });

    const supabase = await createClient();
    
    // Wrap the entire operation with timeout
    const result = await withTimeout(
      handleContractsRequest(supabase, partyId, status, requestId),
      API_TIMEOUT_MS,
      'Contracts API GET'
    );
    
    const duration = Date.now() - startTime;
    logApiCall('/api/contracts', 'GET', duration, 200, true, {
      requestId,
      status,
      contractCount: result.contracts?.length || 0,
    });
    
    return NextResponse.json(result);
  } catch (error) {
    const duration = Date.now() - startTime;
    console.error('❌ Contracts API: Unexpected error:', {
      requestId,
      error,
      message: (error as Error).message,
      duration: `${duration}ms`,
      timestamp: new Date().toISOString(),
    });
    
    logApiCall('/api/contracts', 'GET', duration, 500, false, {
      requestId,
      error: (error as Error).message,
    });
    
    // Check if it's a timeout error
    if ((error as Error).message?.includes('timeout')) {
      return NextResponse.json(
        {
          success: false,
          error: 'Request timeout',
          message: 'The server took too long to respond. Please try again.',
          details: (error as Error).message,
          requestId,
        },
        { status: 504 } // Gateway Timeout
      );
    }
    
    return NextResponse.json(
      {
        success: false,
        error: 'Internal server error',
        message: 'An unexpected error occurred while fetching contracts.',
        details: (error as Error).message,
        requestId,
      },
      { status: 500 }
    );
  }
});

async function handleContractsRequest(
  supabase: any,
  partyId: string | null,
  status: string,
  requestId: string
) {

  // Check if we're using a mock client
  if (!supabase || typeof supabase.from !== 'function') {
    console.error('❌ Contracts API: Using mock client - environment variables may be missing', {
      requestId,
    });
    return {
      success: true, // Return success to avoid errors
      contracts: [],
      totalContracts: 0,
      activeContracts: 0,
      pendingContracts: 0,
      error: 'Database connection not available',
      requestId,
    };
  }

  console.log('🔍 Contracts API: Fetching contracts from database...', { requestId });

  // ✅ SECURITY FIX: Get user info for query scoping
  const {
    data: { user },
    error: userError,
  } = await supabase.auth.getUser();
  
  if (userError || !user) {
    throw new Error('Unauthorized: ' + (userError?.message || 'No user found'));
  }

  // Get user role for scoping
  const { data: userProfile } = await supabase
    .from('users')
    .select('role')
    .eq('id', user.id)
    .single();

  const isAdmin = (userProfile as any)?.role === 'admin';

  // If party_id is provided, try to fetch contracts for that party
  if (partyId) {
    try {
      let query = supabase
        .from('contracts')
        .select(
          `
            *,
            first_party:parties!contracts_employer_id_fkey(id, name_en, name_ar, crn, type),
            second_party:parties!contracts_client_id_fkey(id, name_en, name_ar, crn, type),
            promoter_id
          `
        )
        .or(`employer_id.eq.${partyId},client_id.eq.${partyId}`)
        .eq('status', status);

      // ✅ SECURITY FIX: Non-admin users can only see contracts they're involved in
      if (!isAdmin) {
        query = query.or(`employer_id.eq.${user.id},client_id.eq.${user.id}`);
      }

      const { data: contracts, error: contractsError } = await query.limit(10);

      if (contractsError) {
        console.warn('⚠️ Contracts API: Error fetching party contracts, returning empty:', {
          requestId,
          error: contractsError.message,
        });
        return {
          success: true,
          contracts: [],
          count: 0,
          message: 'No contracts found for this party',
          requestId,
        };
      }

      return {
        success: true,
        contracts: contracts || [],
        count: contracts?.length || 0,
        requestId,
      };
    } catch (error) {
      console.warn('⚠️ Contracts API: Party query failed, returning empty', { requestId });
      return {
        success: true,
        contracts: [],
        count: 0,
        requestId,
      };
    }
  }

  // Enhanced query to fetch all contracts with proper relationships
  let contracts: any[] = [];
  try {
    // ✅ ENHANCED QUERY: Get all contracts with comprehensive data
    // Use simple select first, then fetch related data separately
    let query = supabase.from('contracts').select('*');

    // ✅ FIX: Apply status filter if provided
    if (status && status !== 'all' && status !== 'active') {
      console.log(`🔍 Filtering contracts by status: ${status}`, { requestId });
      // Handle different status values
      if (status === 'pending') {
        // Include all pending-related statuses
        query = query.in('status', ['pending', 'legal_review', 'hr_review', 'final_approval', 'signature']);
      } else {
        query = query.eq('status', status);
      }
    } else if (status === 'active') {
      // Default behavior for active status
      query = query.eq('status', 'active');
    }

    // Non-admin users only see contracts they're involved in
    if (!isAdmin) {
      query = query.or(`first_party_id.eq.${user.id},second_party_id.eq.${user.id}`);
    }

<<<<<<< HEAD
      // ✅ FIX: Filter by status if provided
      if (status && status !== 'active') {
        // Support multiple pending statuses
        if (status === 'pending') {
          query = query.in('status', ['pending', 'legal_review', 'hr_review', 'final_approval', 'signature', 'Pending Review']);
        } else {
          query = query.eq('status', status);
        }
      } else if (status === 'active') {
        query = query.eq('status', 'active');
      }

      const { data: contractsData, error: contractsError } = await query
        .order('created_at', { ascending: false })
        .limit(100); // Increased limit to show more contracts
=======
    const queryStartTime = Date.now();
    const { data: contractsData, error: contractsError } = await query
      .order('created_at', { ascending: false })
      .limit(100); // Increased limit to show more contracts
    
    const queryTime = Date.now() - queryStartTime;
    console.log('📊 Query execution:', {
      requestId,
      status: status || 'all',
      queryTime: `${queryTime}ms`,
      resultCount: contractsData?.length || 0,
      isAdmin,
      timestamp: new Date().toISOString(),
    });
>>>>>>> 77077bbc

      if (contractsError) {
        console.warn(
          '⚠️ Contracts API: Error fetching contracts:',
          contractsError.message
        );
        // Try a simpler query as fallback
        const { data: fallbackData, error: fallbackError } = await supabase
          .from('contracts')
          .select('*')
          .order('created_at', { ascending: false })
          .limit(50);

        if (fallbackError) {
          console.error(
            '❌ Contracts API: Fallback query also failed:',
            fallbackError.message
          );
          contracts = [];
        } else {
          contracts = fallbackData || [];
          // Transform fallback data as well (simplified since we don't have relationships)
          contracts = contracts.map((contract: any) => ({
            ...contract,
            first_party: null,
            second_party: null,
            promoters: null,
            contract_start_date:
              contract.start_date || contract.contract_start_date,
            contract_end_date: contract.end_date || contract.contract_end_date,
            job_title: contract.title || contract.job_title,
            contract_value:
              contract.value ||
              contract.contract_value ||
              contract.basic_salary ||
              contract.amount,
          }));
        }
      } else {
        contracts = contractsData || [];
      }

      // Fetch related data separately and transform contracts
      const partyIds = new Set();
      const promoterIds = new Set();

      contracts.forEach((contract: any) => {
        if (contract.first_party_id) partyIds.add(contract.first_party_id);
        if (contract.second_party_id) partyIds.add(contract.second_party_id);
        if (contract.client_id) partyIds.add(contract.client_id);
        if (contract.employer_id) partyIds.add(contract.employer_id);
        if (contract.promoter_id) promoterIds.add(contract.promoter_id);
      });

      // Fetch parties data
      let partiesData: any[] = [];
      if (partyIds.size > 0) {
        const { data: parties, error: partiesError } = await supabase
          .from('parties')
          .select('id, name_en, name_ar, crn, type')
          .in('id', Array.from(partyIds));

        if (!partiesError && parties) {
          partiesData = parties;
        }
      }

      // Fetch promoters data
      let promotersData: any[] = [];
      if (promoterIds.size > 0) {
        const { data: promoters, error: promotersError } = await supabase
          .from('promoters')
          .select(
            'id, name_en, name_ar, id_card_number, id_card_url, passport_url, status, mobile_number'
          )
          .in('id', Array.from(promoterIds));

        if (promotersError) {
          console.warn('⚠️ Contracts API: Error fetching promoters:', promotersError.message);
        }
        
        if (!promotersError && promoters) {
          promotersData = promoters;
          console.log(`✅ Contracts API: Fetched ${promoters.length} promoters`);
        }
      }

      // Create lookup maps
      const partiesMap = new Map(partiesData.map(p => [p.id, p]));
      const promotersMap = new Map(promotersData.map(p => [p.id, p]));

      // Transform contracts to normalize party relationships
      contracts = contracts.map((contract: any) => {
        // Get party data from lookup maps
        const firstParty = contract.first_party_id
          ? partiesMap.get(contract.first_party_id)
          : contract.client_id
            ? partiesMap.get(contract.client_id)
            : null;
        const secondParty = contract.second_party_id
          ? partiesMap.get(contract.second_party_id)
          : contract.employer_id
            ? partiesMap.get(contract.employer_id)
            : null;
        const promoter = contract.promoter_id
          ? promotersMap.get(contract.promoter_id)
          : null;

        // Log warning if promoter_id exists but promoter data is missing
        if (contract.promoter_id && !promoter) {
          console.warn(`⚠️ Promoter data not found for contract ${contract.id} with promoter_id ${contract.promoter_id}`);
        }

        // Debug: Log promoter data for first few contracts
        if (contracts.indexOf(contract) < 3) {
          console.log(`🔍 Contract ${contract.contract_number}:`, {
            promoter_id: contract.promoter_id,
            promoter_data: promoter,
            has_promoter: !!promoter
          });
        }

        return {
          ...contract,
          first_party: firstParty,
          second_party: secondParty,
          promoters: promoter,  // ✅ FIX: Return as object, not array (matches TypeScript type definition)
          // Ensure we have the right field names for the frontend
          contract_start_date:
            contract.start_date || contract.contract_start_date,
          contract_end_date: contract.end_date || contract.contract_end_date,
          job_title: contract.title || contract.job_title,
          contract_value:
            contract.value ||
            contract.contract_value ||
            contract.basic_salary ||
            contract.amount,
        };
      });
    } catch (error) {
      console.warn(
        '⚠️ Contracts API: Contract fetch failed, continuing with empty array'
      );
      contracts = [];
    }

    // Get comprehensive metrics using centralized service
    // This ensures consistency across all pages
    let metrics;
    try {
      metrics = await getContractMetrics({
        userId: user.id,
        userRole: isAdmin ? 'admin' : 'user',
        includeExpiringSoon: true,
        expiryDaysThreshold: 30,
      });
      console.log('✅ Contracts API: Using centralized metrics:', {
        total: metrics.total,
        active: metrics.active,
        pending: metrics.pending,
        scope: isAdmin ? 'admin (all contracts)' : 'user (own contracts)',
      });
    } catch (error) {
      console.warn('⚠️ Contracts API: Failed to get centralized metrics, using fallback');
      // Fallback to basic counts if metrics service fails
      const { count: totalCount } = await supabase
        .from('contracts')
        .select('*', { count: 'exact', head: true });
      
      metrics = {
        total: totalCount || 0,
        active: 0,
        pending: 0,
        approved: 0,
        expired: 0,
        completed: 0,
        cancelled: 0,
        expiringSoon: 0,
        totalValue: 0,
        averageDuration: 0,
        byStatus: {},
      };
    }

    // Map centralized metrics to legacy stats format for backward compatibility
    const stats = {
      total: contracts.length, // Current page count
      active: metrics.active,
      expired: metrics.expired,
      upcoming: 0, // Not in centralized metrics yet
      unknown: 0,
      expiring_soon: metrics.expiringSoon,
      total_value: metrics.totalValue,
      avg_duration: metrics.averageDuration,
      generated: 0,
      pending: metrics.pending,
      completed: metrics.completed,
      cancelled: metrics.cancelled,
    };

  console.log('✅ Contracts API: Successfully fetched contracts', {
    requestId,
    status: status || 'all',
    total: contracts.length,
    pending: stats.pending,
    active: stats.active,
    sampleIds: contracts.slice(0, 3).map((c) => c.id),
    timestamp: new Date().toISOString(),
  });

  return {
    success: true,
    contracts: contracts || [],
    stats,
    total: contracts.length, // Current page count
    totalContracts: metrics.total, // Total count from centralized metrics
    activeContracts: metrics.active,
    pendingContracts: metrics.pending,
    completedContracts: metrics.completed,
    cancelledContracts: metrics.cancelled,
    generatedContracts: stats.generated,
    expiringSoon: metrics.expiringSoon,
    totalValue: metrics.totalValue,
    averageDuration: metrics.averageDuration,
    scope: isAdmin ? 'system-wide' : 'user-specific',
    scopeLabel: isAdmin ? 'All contracts in system' : 'Your contracts only',
    lastUpdated: new Date().toISOString(),
    requestId,
    // Include full metrics for advanced use
    metrics: metrics,
  };
}

export const POST = withAnyRBAC(
  [
    'contract:create:own',
    'contract:generate:own',
    'contract:message:own',
  ],
  async (request: NextRequest) => {
    try {
      const supabase = await createClient();
      const body = await request.json();

      const {
        data: { user },
        error: authError,
      } = await supabase.auth.getUser();

      if (authError || !user) {
        return NextResponse.json(
          { success: false, error: 'Unauthorized' },
          { status: 401 }
        );
      }

      const toISODate = (value: any): string | null => {
        if (!value) return null;
        const d = new Date(value);
        return isNaN(d.getTime()) ? null : d.toISOString();
      };
      const toDateOnly = (value: any): string | null => {
        const iso = toISODate(value);
        return iso ? iso.slice(0, 10) : null; // YYYY-MM-DD
      };

      const contractNumber = body.contract_number || `CON-${Date.now()}`;
      const clientId = body.first_party_id || body.client_id || null;
      const employerId = body.second_party_id || body.employer_id || null;
      const promoterId = body.promoter_id || null;
      const title =
        body.contract_name ||
        body.title ||
        body.job_title ||
        'Employment Contract';
      const value =
        body.contract_value || body.basic_salary || body.amount || null;
      const currency = body.currency || 'OMR';

      // Map and validate contract type to allowed database values
      const mapContractType = (type: string): string => {
        if (!type) return 'employment';
        const typeLower = String(type).toLowerCase();
        // Map frontend types to database types
        const typeMap: Record<string, string> = {
          employment: 'employment',
          'full-time-permanent': 'employment',
          'full-time-fixed': 'employment',
          'part-time-permanent': 'employment',
          'part-time-fixed': 'employment',
          probationary: 'employment',
          'training-contract': 'employment',
          internship: 'employment',
          'graduate-trainee': 'employment',
          service: 'service',
          freelance: 'service',
          contractor: 'service',
          consultant: 'consultancy',
          consulting: 'consultancy',
          'consulting-agreement': 'consultancy',
          'project-based': 'consultancy',
          partnership: 'partnership',
          temporary: 'service',
          seasonal: 'service',
          executive: 'employment',
          management: 'employment',
          director: 'employment',
          'remote-work': 'employment',
          'hybrid-work': 'employment',
          secondment: 'service',
          apprenticeship: 'employment',
          'service-agreement': 'service',
          retainer: 'service',
        };
        return typeMap[typeLower] || 'employment';
      };

      const contractType = mapContractType(body.contract_type);

      // Ensure start_date is provided (required by database)
      const startDate =
        toDateOnly(body.contract_start_date || body.start_date) ||
        new Date().toISOString().slice(0, 10);

      // Prepare multiple schema variants and try them in safest order
      // 1) Minimal columns common to both schemas (avoid unknown columns entirely)
      // 2) Add legacy/new type field separately
      // 3) Try alternate date column names only if needed
      const isUUID = (v: any) =>
        typeof v === 'string' &&
        /[0-9a-f]{8}-[0-9a-f]{4}-[1-5][0-9a-f]{3}-[89ab][0-9a-f]{3}-[0-9a-f]{12}/i.test(
          v
        );
      const isNumeric = (v: any) =>
        v !== null && v !== undefined && /^\d+$/.test(String(v));

      // Accept any non-empty string or number as valid ID, not just UUIDs
      const validClientId =
        clientId && clientId !== '' && clientId !== 'null'
          ? clientId
          : undefined;
      const validEmployerId =
        employerId && employerId !== '' && employerId !== 'null'
          ? employerId
          : undefined;
      const validPromoterId =
        promoterId && promoterId !== '' && promoterId !== 'null'
          ? promoterId
          : undefined;

      // For UUID validation, only check if it's a valid UUID format
      const uuidClientId = isUUID(validClientId) ? validClientId : undefined;
      const uuidEmployerId = isUUID(validEmployerId)
        ? validEmployerId
        : undefined;
      const uuidPromoterId = isUUID(validPromoterId)
        ? validPromoterId
        : undefined;

      // For numeric IDs, accept any non-empty value
      const intFirstPartyId = validClientId ? validClientId : undefined;
      const intSecondPartyId = validEmployerId ? validEmployerId : undefined;

      console.log('🔍 Contract creation debug info:', {
        originalClientId: clientId,
        originalEmployerId: employerId,
        originalPromoterId: promoterId,
        validClientId,
        validEmployerId,
        validPromoterId,
        uuidClientId,
        uuidEmployerId,
        uuidPromoterId,
        contractType,
        title,
      });

      const variantsRaw: Record<string, any>[] = [
        // Variant A: Complete schema with all fields (preferred)
        {
          contract_number: contractNumber,
          client_id: uuidClientId,
          employer_id: uuidEmployerId,
          promoter_id: uuidPromoterId,
          start_date: startDate,
          end_date: toDateOnly(body.contract_end_date || body.end_date),
          title,
          status: 'draft',
          contract_type: contractType,
          is_current: true,
          priority: 'medium',
          currency,
          value,
        },
        // Variant B: UUID-based with contract_type and is_current
        {
          contract_number: contractNumber,
          client_id: uuidClientId,
          employer_id: uuidEmployerId,
          promoter_id: uuidPromoterId,
          start_date: startDate,
          end_date: toDateOnly(body.contract_end_date || body.end_date),
          title,
          status: 'draft',
          contract_type: contractType,
          is_current: true,
        },
        // Variant C: Basic with contract_type and is_current
        {
          contract_number: contractNumber,
          start_date: startDate,
          end_date: toDateOnly(body.contract_end_date || body.end_date),
          title,
          status: 'draft',
          contract_type: contractType,
          is_current: true,
        },
        // Variant D: Minimal with contract_type and is_current
        {
          contract_number: contractNumber,
          title,
          status: 'draft',
          contract_type: contractType,
          is_current: true,
        },
        // Variant E: Legacy schema with 'type' and is_current
        {
          contract_number: contractNumber,
          client_id: uuidClientId,
          employer_id: uuidEmployerId,
          promoter_id: uuidPromoterId,
          start_date: startDate,
          end_date: toDateOnly(body.contract_end_date || body.end_date),
          title,
          status: 'draft',
          type: contractType,
          is_current: true,
        },
        // Variant F: Legacy minimal with 'type' and is_current
        {
          contract_number: contractNumber,
          title,
          status: 'draft',
          type: contractType,
          is_current: true,
        },
      ];

      // Remove undefined properties to avoid schema cache column errors
      const variants: Record<string, any>[] = variantsRaw.map(v =>
        Object.fromEntries(
          Object.entries(v).filter(([, val]) => val !== undefined)
        )
      );

      // ✅ SECURITY FIX: Use authenticated client with RLS instead of service-role key
      // Add ownership tracking via database RLS policies instead of created_by column
      const variantsWithOwnership = variants.map(v => ({
        ...v,
        updated_at: new Date().toISOString(),
      }));

      const attemptErrors: any[] = [];
      for (const variant of variantsWithOwnership) {
        const { data, error } = await supabase
          .from('contracts')
          .insert(variant as any)
          .select()
          .single();
        if (!error && data) {
          return NextResponse.json({ success: true, contract: data });
        }
        attemptErrors.push({
          message: error?.message,
          code: (error as any)?.code,
        });
        // Continue to try next variant
      }

      return NextResponse.json(
        {
          success: false,
          error: 'Failed to create contract',
          details: attemptErrors,
        },
        { status: 500 }
      );
    } catch (error) {
      return NextResponse.json(
        {
          success: false,
          error: 'Internal server error',
          details: (error as Error).message,
        },
        { status: 500 }
      );
    }
  }
);<|MERGE_RESOLUTION|>--- conflicted
+++ resolved
@@ -213,23 +213,6 @@
       query = query.or(`first_party_id.eq.${user.id},second_party_id.eq.${user.id}`);
     }
 
-<<<<<<< HEAD
-      // ✅ FIX: Filter by status if provided
-      if (status && status !== 'active') {
-        // Support multiple pending statuses
-        if (status === 'pending') {
-          query = query.in('status', ['pending', 'legal_review', 'hr_review', 'final_approval', 'signature', 'Pending Review']);
-        } else {
-          query = query.eq('status', status);
-        }
-      } else if (status === 'active') {
-        query = query.eq('status', 'active');
-      }
-
-      const { data: contractsData, error: contractsError } = await query
-        .order('created_at', { ascending: false })
-        .limit(100); // Increased limit to show more contracts
-=======
     const queryStartTime = Date.now();
     const { data: contractsData, error: contractsError } = await query
       .order('created_at', { ascending: false })
@@ -244,7 +227,6 @@
       isAdmin,
       timestamp: new Date().toISOString(),
     });
->>>>>>> 77077bbc
 
       if (contractsError) {
         console.warn(
